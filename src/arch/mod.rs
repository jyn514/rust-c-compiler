--- conflicted
+++ resolved
@@ -166,14 +166,10 @@
     use proptest::prelude::*;
 
     use crate::data::{
-        hir::Metadata as Symbol,
+        hir::Metadata,
         hir::Qualifiers,
         types::{tests::arb_type, StructType, Type},
-<<<<<<< HEAD
         StorageClass,
-=======
-        Metadata, Qualifiers, StorageClass,
->>>>>>> 27a25e8e
     };
 
     use super::*;
