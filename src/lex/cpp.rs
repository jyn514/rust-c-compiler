--- conflicted
+++ resolved
@@ -2,8 +2,7 @@
 
 use std::collections::{HashMap, VecDeque};
 use std::convert::TryFrom;
-use std::path::{Path, PathBuf};
-use std::str::Chars;
+use std::path::PathBuf;
 
 use super::{Lexer, Token};
 use crate::data::error::{CppError, Warning};
@@ -102,7 +101,7 @@
 
 impl<'a> PreProcessor<'a> {
     fn lexer(&self) -> &Lexer<'a> {
-        self.includes.last().map_or(&self.first_lexer, |t| &t.0)
+        self.includes.last().map_or(&self.first_lexer, |t| &t)
     }
     fn lexer_mut(&mut self) -> &mut Lexer {
         unimplemented!()
@@ -114,7 +113,7 @@
     fn next_token(&mut self) -> Option<CppResult<Token>> {
         self.lexer_mut().next()
     }
-    fn peek_token(&mut self) -> Option<char> {
+    fn peek_token(&mut self) -> Option<u8> {
         self.lexer_mut().peek()
     }
     fn span(&self, start: u32) -> Location {
@@ -152,13 +151,8 @@
     /// Wrapper around [`Lexer::new`]
     pub fn new<T: AsRef<str> + Into<String>>(file: T, chars: &'a str, debug: bool) -> Self {
         Self {
-<<<<<<< HEAD
-=======
-            lexer: Lexer::new(file, chars.as_bytes()),
-            definitions: Default::default(),
->>>>>>> 6fe12e45
             debug,
-            first_lexer: Lexer::new(file, chars),
+            first_lexer: Lexer::new(file, chars.as_bytes()),
             includes: Default::default(),
             definitions: Default::default(),
             error_handler: Default::default(),
@@ -503,7 +497,7 @@
             return Err(self.span(start).error(CppError::EmptyDefine));
         }
         let id = self.expect_id()?;
-        if self.peek_token() == Some('(') {
+        if self.peek_token() == Some(b'(') {
             // function macro
             unimplemented!("function macros")
         } else {
@@ -529,11 +523,11 @@
     }
     */
     fn include(&mut self, start: u32) -> Result<(), Locatable<Error>> {
-        use crate::data::lex::{ComparisonToken, Literal};
+        use crate::data::lex::ComparisonToken;
         let lexer = self.lexer_mut();
-        let local = if lexer.match_next('"') {
+        let local = if lexer.match_next(b'"') {
             true
-        } else if lexer.match_next('<') {
+        } else if lexer.match_next(b'<') {
             false
         } else {
             let (id, location) = match self.next_token() {
@@ -558,7 +552,7 @@
             match self.replace_id(id, location) {
                 // local
                 Some(Ok(Locatable {
-                    data: Token::Literal(Literal::Str(id)),
+                    data: Token::Id(id),
                     ..
                 })) => return self.include_path(id, true, start),
                 Some(Ok(Locatable {
@@ -582,6 +576,7 @@
         };
         // TODO: does expect_id consider self.pending?
         let filename = self.expect_id()?;
+
         self.include_path(filename.data, local, start)
     }
     fn include_path(
@@ -592,19 +587,20 @@
     ) -> Result<(), Locatable<Error>> {
         const SEARCH_PATH: &[&str] = &["/usr/include"];
 
-        // local include: #include "dict.h"
-        if local {
-            // TODO: relative file paths
-            unimplemented!();
-        }
-        // if we don't find it locally, we fall back to system headers
-        // this is part of the spec!
         let intern_lock = crate::intern::STRINGS
             .read()
             .expect("failed to lock String cache for reading");
         let filename_str = intern_lock
             .resolve(filename.0)
             .expect("tried to get value of non-interned string");
+
+        // local include: #include "dict.h"
+        if local {
+            // TODO: relative file paths
+            unimplemented!();
+        }
+        // if we don't find it locally, we fall back to system headers
+        // this is part of the spec!
         for path in SEARCH_PATH {
             let mut buf = PathBuf::from(path);
             buf.push(filename_str);
@@ -612,14 +608,14 @@
                 // TODO: _any_ sort of error handling
                 let src = std::fs::read_to_string(&buf).expect("failed to read included file");
                 self.includes
-                    .push(Lexer::new(buf.to_string_lossy(), src));
+                    .push(Lexer::new(buf.to_string_lossy(), src.as_bytes()));
                 return Ok(());
             }
         }
-        return Err(CompileError::new(
+        Err(CompileError::new(
             CppError::FileNotFound(filename).into(),
             self.span(start),
-        ));
+        ))
     }
 }
 
