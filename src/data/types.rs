use super::hir::{Metadata, MetadataRef};
use crate::intern::InternedStr;
#[cfg(test)]
use proptest_derive::Arbitrary;
use std::fmt::{self, Formatter};
pub use struct_ref::{StructRef, StructType};

<<<<<<< HEAD
=======
use crate::arch::SIZE_T;
use crate::intern::InternedStr;

use super::{Metadata, MetadataRef};

>>>>>>> 27a25e8e
mod struct_ref {
    use std::cell::RefCell;
    use std::rc::Rc;

    use super::Metadata;

    thread_local!(
        /// The global storage for all struct definitions.
        ///
        /// The type is read like so:
        /// RefCell: A container with interior mutability, used because `LocalKey`
        /// returns an immutable reference.
        /// Vec: A growable list of definitions.
        /// Rc: A hack so that the members can be accessed across function boundaries,
        /// see the documentation for `StructRef::get`.
        /// Vec<Symbol>: The members of a single struct definition.
        static TYPES: RefCell<Vec<Rc<Vec<Metadata>>>> = Default::default()
    );

    /// A reference to a struct definition. Allows self-referencing structs.
    #[derive(Copy, Clone, Debug, Eq)]
    pub struct StructRef(usize);

    impl PartialEq for StructRef {
        fn eq(&self, other: &Self) -> bool {
            // see if we can do this the cheap way first;
            // otherwise fall back to comparing every member
            self.0 == other.0 || self.get() == other.get()
        }
    }

    impl Default for StructRef {
        fn default() -> Self {
            Self::new()
        }
    }

    impl StructRef {
        /// Create a reference to a new struct.
        pub fn new() -> StructRef {
            TYPES.with(|list| {
                let mut types = list.borrow_mut();
                let index = types.len();
                types.push(Rc::new(vec![]));
                StructRef(index)
            })
        }

        /// Returns the definition for a given struct.
        ///
        /// Examples:
        /// ```
        /// use rcc::data::types::StructRef;
        /// let struct_ref = StructRef::new();
        /// let members = struct_ref.get();
        /// for symbol in members.iter() {
        ///     println!("{:?}", symbol);
        /// }
        /// ```
        // Implementation hack: because thread_local items cannot be returned
        // from a closure, this uses an Rc so that it can be `clone`d cheaply.
        // The clone is necessary so the members do not reference TYPES.
        pub fn get(self) -> Rc<Vec<Metadata>> {
            TYPES.with(|list| list.borrow()[self.0].clone())
        }

        /// Change the definition for a struct.
        ///
        /// It is a logic error to use this for anything other than defining
        /// forward-declared structs.
        ///
        /// Examples:
        ///
        /// ```compile_fail
        /// use rcc::data::types::StructRef;
        /// let struct_ref = StructRef::new();
        /// struct_ref.update(vec![Symbol::new()]);
        /// ```
        pub(crate) fn update<V>(self, members: V)
        where
            V: Into<Rc<Vec<Metadata>>>,
        {
            TYPES.with(|list| {
                let mut types = list.borrow_mut();
                types[self.0] = members.into();
            });
        }
    }

    /// Structs can be either named or anonymous.
    #[derive(Clone, Debug, PartialEq)]
    pub enum StructType {
        /// Named structs can have forward declarations and be defined at any point
        /// in the program. In order to support self referential structs, named structs
        /// contain an indirect reference to their members, which can be dereferenced with
        /// `StructRef::get`.
        ///
        /// To update a forward declaration, use `StructRef::update`.
        Named(super::InternedStr, StructRef),
        /// Anonymous structs carry all their information with them,
        /// there's no need (or way) to use StructRef.
        Anonymous(Rc<Vec<Metadata>>),
    }

    impl StructType {
        /// Get the members of a struct, regardless of which variant it is
        pub fn members(&self) -> Rc<Vec<Metadata>> {
            match self {
                StructType::Anonymous(members) => Rc::clone(members),
                StructType::Named(_, struct_ref) => struct_ref.get(),
            }
        }
        /// Return whether the struct has no members.
        ///
        /// For `Named` structs, this occurs whenever we have seen
        /// a forward declaration but no definition.
        ///
        /// For `Anonymous` structs, this occurs only when there has been a
        /// type error of some sort.
        pub fn is_empty(&self) -> bool {
            match self {
                StructType::Anonymous(members) => members.is_empty(),
                StructType::Named(_, struct_ref) => struct_ref.get().is_empty(),
            }
        }
    }
}

#[derive(Clone, Debug, PartialEq)]
pub enum Type {
    Void,
    Bool,
    Char(bool), // signed or unsigned
    Short(bool),
    Int(bool),
    Long(bool),
    Float,
    Double,
    // TODO: separate Qualifiers into LvalQualifiers and FunctionQualifiers
    Pointer(Box<Type>, super::hir::Qualifiers),
    Array(Box<Type>, ArrayType),
    Function(FunctionType),
    Union(StructType),
    Struct(StructType),
    /// Enums should always have members, since tentative definitions are not allowed
    Enum(Option<InternedStr>, Vec<(InternedStr, i64)>),
    /// This is the type used for variadic arguments.
    VaList,
    /// A semantic error occured while parsing this type.
    Error,
}

#[derive(Clone, Debug, PartialEq, Eq)]
#[cfg_attr(test, derive(Arbitrary))]
pub enum ArrayType {
    Fixed(u64),
    Unbounded,
}

// NOTE: K&R declarations are not supported at this time
#[derive(Clone, Debug)]
pub struct FunctionType {
<<<<<<< HEAD
    // TODO: allow FunctionQualifiers as well
    pub return_type: Box<Type>,
    // why Metadata instead of Type?
=======
    pub return_type: Box<Type>,
    // why Symbol instead of Type?
>>>>>>> 27a25e8e
    // 1. we need to know qualifiers for the params. if we made that part of Type,
    //    we'd need qualifiers for every step along the way
    //    (consider that int a[][][] parses as 4 nested types).
    // 2. when we do scoping, we need to know the names of formal parameters
    //    (as opposed to concrete arguments).
    //    this is as good a place to store them as any.
<<<<<<< HEAD
    // None represents an abstract parameter
=======
>>>>>>> 27a25e8e
    pub params: Vec<MetadataRef>,
    pub varargs: bool,
}

impl Type {
    /// https://stackoverflow.com/questions/14821936/what-is-a-scalar-object-in-c#14822074
    #[inline]
    pub(crate) fn is_scalar(&self) -> bool {
        use Type::*;
        match self {
            Enum(_, _) => true,
            k if k.is_arithmetic() || k.is_pointer() => true,
            _ => false,
        }
    }
    #[inline]
    pub(crate) fn is_bool(&self) -> bool {
        match self {
            Type::Bool => true,
            _ => false,
        }
    }
    #[inline]
    // returns whether `self` is a signed integer type
    pub fn is_signed(&self) -> bool {
        use Type::*;
        match self {
            Bool | Char(true) | Short(true) | Int(true) | Long(true) | Enum(_, _) => true,
            _ => false,
        }
    }
    #[inline]
    pub fn is_integral(&self) -> bool {
        use Type::*;
        match self {
            Bool | Char(_) | Short(_) | Int(_) | Long(_) | Enum(_, _) => true,
            _ => false,
        }
    }
    #[inline]
    pub fn is_floating(&self) -> bool {
        match self {
            Type::Float | Type::Double => true,
            _ => false,
        }
    }
    #[inline]
    pub(crate) fn is_arithmetic(&self) -> bool {
        self.is_integral() || self.is_floating()
    }
    #[inline]
    pub fn is_pointer(&self) -> bool {
        match self {
            Type::Pointer(_, _) => true,
            _ => false,
        }
    }
    #[inline]
    pub fn is_function(&self) -> bool {
        match self {
            Type::Function(_) => true,
            _ => false,
        }
    }
    pub(crate) fn member_offset(&self, member: InternedStr) -> Result<u64, ()> {
        match self {
            Type::Struct(stype) => Ok(stype.offset(member)),
            Type::Union(_) => Ok(0),
            _ => Err(()),
        }
    }
}

impl PartialEq for FunctionType {
    fn eq(&self, other: &Self) -> bool {
        // no prototype: any parameters are allowed
        // TODO: issue a warning if a function has empty parameters, it's a holdover
        // from C89
        self.params.is_empty()
            || other.params.is_empty()
            || self.varargs == other.varargs
            && self.return_type == other.return_type
            // don't require parameter names and storage_class to match
            && self.params
                .iter()
                .zip(other.params.iter())
<<<<<<< HEAD
                .all(|(a, b)| {
                    let (this_param, other_param) = (a.get(), b.get());
=======
                .all(|(this_param, other_param)| {
                    let (this_param, other_param) = (this_param.get(), other_param.get());
>>>>>>> 27a25e8e
                    this_param.ctype == other_param.ctype
                        && this_param.qualifiers == other_param.qualifiers
                })
    }
}

impl std::fmt::Display for Type {
    fn fmt(&self, f: &mut Formatter) -> fmt::Result {
        print_type(self, None, f)
    }
}

pub(super) fn print_type(
    ctype: &Type,
    name: Option<InternedStr>,
    f: &mut Formatter,
) -> fmt::Result {
    print_pre(ctype, f)?;
    print_mid(ctype, name, f)?;
    print_post(ctype, f)
}

fn print_pre(ctype: &Type, f: &mut Formatter) -> fmt::Result {
    use Type::*;
    match ctype {
        Char(signed) | Short(signed) | Int(signed) | Long(signed) => {
            let lower = &format!("{:?}", ctype).to_lowercase();
            let substr = match lower.find('(') {
                Some(n) => &lower[..n],
                None => lower.as_str(),
            };
            write!(f, "{}{}", if *signed { "" } else { "unsigned " }, substr)
        }
        Bool => write!(f, "_Bool"),
        Float | Double | Void => write!(f, "{}", format!("{:?}", ctype).to_lowercase()),
        Pointer(inner, _) | Array(inner, _) => print_pre(inner, f),
        Function(ftype) => print_type(&ftype.return_type, None, f),
        Enum(Some(ident), _) => write!(f, "enum {}", ident),
        Enum(None, _) => write!(f, "<anonymous enum>"),
        Union(StructType::Named(ident, _)) => write!(f, "union {}", ident),
        Union(_) => write!(f, "<anonymous union>"),
        Struct(StructType::Named(ident, _)) => write!(f, "struct {}", ident),
        Struct(_) => write!(f, "<anonymous struct>"),
        VaList => write!(f, "va_list"),
        Error => write!(f, "<type error>"),
    }
}

fn print_mid(ctype: &Type, name: Option<InternedStr>, f: &mut Formatter) -> fmt::Result {
    match ctype {
        Type::Pointer(to, qs) => {
            let name = name.unwrap_or_default();
            // what do we do for (**p)()?
            // we have to look arbitrarily deep into the type,
            // but also we have to only print the ( once,
            // so how do we know we know if it's already been printed?
            let depth = match &**to {
                Type::Array(_, _) | Type::Function(_) => true,
                _ => false,
            };
            print_mid(to, None, f)?;

            write!(f, " ")?;
            if depth {
                write!(f, "(")?;
            }

            let pointer = if qs != &Default::default() && name != InternedStr::default() {
                format!("*{} {}", qs, name)
            } else {
                format!("*{}{}", qs, name)
            };
            write!(f, "{}", pointer)?;
            if depth {
                write!(f, ")")?;
            }
            Ok(())
        }
        Type::Array(to, _) => print_mid(to, name, f),
        _ => {
            if let Some(name) = name {
                write!(f, " {}", name)?;
            }
            Ok(())
        }
    }
}
fn print_post(ctype: &Type, f: &mut Formatter) -> fmt::Result {
    match ctype {
        Type::Pointer(to, _) => print_post(to, f),
        Type::Array(to, size) => {
            write!(f, "[")?;
            if let ArrayType::Fixed(size) = size {
                write!(f, "{}", size)?;
            }
            write!(f, "]")?;
            print_post(to, f)
        }
        Type::Function(func_type) => {
<<<<<<< HEAD
            write!(f, "(")?;
            let mut params = func_type.params.iter();
            let print = |f: &mut _, symbol: MetadataRef| {
                let symbol = symbol.get();
                let id = if symbol.id == InternedStr::default() {
                    None
                } else {
                    Some(symbol.id)
                };
                print_type(&symbol.ctype, id, f)
            };
            if let Some(&first) = params.next() {
                print(f, first)?;
            }
            for &symbol in params {
                write!(f, ", ")?;
                print(f, symbol)?;
=======
            // https://stackoverflow.com/a/30325430
            let mut comma_seperated = "(".to_string();
            for param in &func_type.params {
                let param = param.get();
                comma_seperated.push_str(&param.ctype.to_string());
                if param.id != Default::default() {
                    comma_seperated.push(' ');
                    comma_seperated.push_str(&param.id.to_string());
                }
                comma_seperated.push_str(", ");
>>>>>>> 27a25e8e
            }
            if func_type.varargs {
                write!(f, ", ...")?;
            }
            write!(f, ")")
        }
        _ => Ok(()),
    }
}

impl FunctionType {
    pub(crate) fn should_return(&self) -> bool {
        *self.return_type != Type::Void
    }
}

#[cfg(test)]
pub(crate) mod tests {
    use proptest::prelude::*;

    use super::{ArrayType, InternedStr, Type};
    use crate::data::hir::Qualifiers;

    pub(crate) fn arb_type() -> impl Strategy<Value = Type> {
        let leaf = prop_oneof![
            Just(Type::Void),
            Just(Type::Bool),
            any::<bool>().prop_map(Type::Char),
            any::<bool>().prop_map(Type::Short),
            any::<bool>().prop_map(Type::Int),
            any::<bool>().prop_map(Type::Long),
            Just(Type::Float),
            Just(Type::Double),
            // enum
            any::<(Option<InternedStr>, Vec<(InternedStr, i64)>)>()
                .prop_map(|(name, members)| Type::Enum(name, members)),
            Just(Type::VaList),
            Just(Type::Error),
        ];

        leaf.prop_recursive(8, 256, 10, |inner| {
            prop_oneof![
                (inner.clone(), any::<Qualifiers>())
                    .prop_map(|(t, q)| Type::Pointer(Box::new(t), q)),
                (inner, any::<ArrayType>()).prop_map(|(t, at)| Type::Array(Box::new(t), at)),
                //Type::Function(FunctionType),
                //Type::Union(StructType),
                //Type::Struct(StructType),
            ]
        })
    }
}<|MERGE_RESOLUTION|>--- conflicted
+++ resolved
@@ -5,14 +5,6 @@
 use std::fmt::{self, Formatter};
 pub use struct_ref::{StructRef, StructType};
 
-<<<<<<< HEAD
-=======
-use crate::arch::SIZE_T;
-use crate::intern::InternedStr;
-
-use super::{Metadata, MetadataRef};
-
->>>>>>> 27a25e8e
 mod struct_ref {
     use std::cell::RefCell;
     use std::rc::Rc;
@@ -175,24 +167,15 @@
 // NOTE: K&R declarations are not supported at this time
 #[derive(Clone, Debug)]
 pub struct FunctionType {
-<<<<<<< HEAD
     // TODO: allow FunctionQualifiers as well
     pub return_type: Box<Type>,
     // why Metadata instead of Type?
-=======
-    pub return_type: Box<Type>,
-    // why Symbol instead of Type?
->>>>>>> 27a25e8e
     // 1. we need to know qualifiers for the params. if we made that part of Type,
     //    we'd need qualifiers for every step along the way
     //    (consider that int a[][][] parses as 4 nested types).
     // 2. when we do scoping, we need to know the names of formal parameters
     //    (as opposed to concrete arguments).
     //    this is as good a place to store them as any.
-<<<<<<< HEAD
-    // None represents an abstract parameter
-=======
->>>>>>> 27a25e8e
     pub params: Vec<MetadataRef>,
     pub varargs: bool,
 }
@@ -279,13 +262,8 @@
             && self.params
                 .iter()
                 .zip(other.params.iter())
-<<<<<<< HEAD
                 .all(|(a, b)| {
                     let (this_param, other_param) = (a.get(), b.get());
-=======
-                .all(|(this_param, other_param)| {
-                    let (this_param, other_param) = (this_param.get(), other_param.get());
->>>>>>> 27a25e8e
                     this_param.ctype == other_param.ctype
                         && this_param.qualifiers == other_param.qualifiers
                 })
@@ -385,7 +363,6 @@
             print_post(to, f)
         }
         Type::Function(func_type) => {
-<<<<<<< HEAD
             write!(f, "(")?;
             let mut params = func_type.params.iter();
             let print = |f: &mut _, symbol: MetadataRef| {
@@ -403,18 +380,6 @@
             for &symbol in params {
                 write!(f, ", ")?;
                 print(f, symbol)?;
-=======
-            // https://stackoverflow.com/a/30325430
-            let mut comma_seperated = "(".to_string();
-            for param in &func_type.params {
-                let param = param.get();
-                comma_seperated.push_str(&param.ctype.to_string());
-                if param.id != Default::default() {
-                    comma_seperated.push(' ');
-                    comma_seperated.push_str(&param.id.to_string());
-                }
-                comma_seperated.push_str(", ");
->>>>>>> 27a25e8e
             }
             if func_type.varargs {
                 write!(f, ", ...")?;
